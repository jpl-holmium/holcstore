[metadata]
name = holcstore
<<<<<<< HEAD
version = 0.5.3a5
=======
version = 0.5.3a3
>>>>>>> 66024d22
description = A Django App to efficiently store dense timeseries
long_description = file: README.md
long_description_content_type = text/markdown
url =
author = Jean-Pierre Lartigue, Yohan Roy
author_email =
license = BSD-3-Clause
classifiers =
    Environment :: Web Environment
    Framework :: Django
    Framework :: Django :: 4.2
    Intended Audience :: Developers
    License :: OSI Approved :: BSD License
    Operating System :: OS Independent
    Programming Language :: Python
    Programming Language :: Python :: 3
    Programming Language :: Python :: 3 :: Only
    Programming Language :: Python :: 3.10
    Programming Language :: Python :: 3.11
    Programming Language :: Python :: 3.12
    Topic :: Internet :: WWW/HTTP
    Topic :: Internet :: WWW/HTTP :: Dynamic Content

[options]
include_package_data = true
packages = find:
python_requires = >=3.10, <=3.12
install_requires =
    backoff >= 2.2.1
    Django >= 4.0.0
    djangorestframework >= 3.14.0
    lz4 >= 4.4.4
    pandas >= 1.5.0
    pyarrow >= 14.0.0
    packaging >= 22.0
    requests >= 2.31.0<|MERGE_RESOLUTION|>--- conflicted
+++ resolved
@@ -1,10 +1,6 @@
 [metadata]
 name = holcstore
-<<<<<<< HEAD
-version = 0.5.3a5
-=======
-version = 0.5.3a3
->>>>>>> 66024d22
+version = 0.5.3a6
 description = A Django App to efficiently store dense timeseries
 long_description = file: README.md
 long_description_content_type = text/markdown
